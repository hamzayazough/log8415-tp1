set -e

echo "LOG8415E Assignment - Starting deployment"

if [ ! -d ".venv" ]; then
    echo "Creating virtual environment"
    python -m venv .venv
fi

source .venv/bin/activate 2>/dev/null || source .venv/Scripts/activate

if [ -f "requirements.txt" ]; then
    echo "Installing dependencies"
    pip install -r requirements.txt
fi

<<<<<<< HEAD
# echo "Deploying Word Count Test Infrastructure"
# python src/word_count/word_count_setup.py

echo "Deploying AWS MAP REDUCE"
python src/map_reduce_aws/map_reduce.py
=======
echo "Deploying MapReduce Infrastructure"
python ./src/map_reduce_aws/map_reduce.py

echo "Deploying Word Count Test Infrastructure"
python ./src/word_count/word_count_setup.py
>>>>>>> 1f932cee

echo "Deployment complete!"
echo "To check the results of the map reduce experiment, check for recommendations.txt in /home/ec2-user/"
echo "Cleanup map reduce experiment: python ./src/map_reduce_aws/map_reduce_teardown.py"

echo "To check the progress of the word count tests, ssh into the instance and use the following command: cat ../../var/log/cloud-init-output.log"
echo "To check the performance results of the word count tests, wait until tests are done and check for comparison_hadoop_linux.png, comparison_hadoop_spark.png and timings.csv in /home/ubuntu/results/"
echo "Cleanup word count tests: python ./src/word_count/word_count_teardown.py"<|MERGE_RESOLUTION|>--- conflicted
+++ resolved
@@ -14,19 +14,11 @@
     pip install -r requirements.txt
 fi
 
-<<<<<<< HEAD
-# echo "Deploying Word Count Test Infrastructure"
-# python src/word_count/word_count_setup.py
-
-echo "Deploying AWS MAP REDUCE"
+echo "Deploying MapReduce Infrastructure"
 python src/map_reduce_aws/map_reduce.py
-=======
-echo "Deploying MapReduce Infrastructure"
-python ./src/map_reduce_aws/map_reduce.py
 
 echo "Deploying Word Count Test Infrastructure"
-python ./src/word_count/word_count_setup.py
->>>>>>> 1f932cee
+python src/word_count/word_count_setup.py
 
 echo "Deployment complete!"
 echo "To check the results of the map reduce experiment, check for recommendations.txt in /home/ec2-user/"
