--- conflicted
+++ resolved
@@ -24,15 +24,9 @@
         
         security_group_id = manager.create_security_group(True)
 
-<<<<<<< HEAD
-        instance_id1 = manager.launch_instance(DEFAULT_AMI_ID, security_group_id, "mapperInstance", MAPPER_USER_DATA_SCRIPT, "tp2", 't2.large')
-        instance_id2 = manager.launch_instance(DEFAULT_AMI_ID, security_group_id, "reducerInstance", REDUCER_USER_DATA_SCRIPT, "tp2", 't2.large')
-        manager.wait_for_instances([instance_id1, instance_id2])
-=======
         instance_id1 = manager.launch_instance(DEFAULT_AMI_ID, security_group_id, "mapperInstance", MAPPER_USER_DATA_SCRIPT, "tp2", INSTANCE_TYPE)
         instance_id2 = manager.launch_instance(DEFAULT_AMI_ID, security_group_id, "reducerInstance", REDUCER_USER_DATA_SCRIPT, "tp2", INSTANCE_TYPE)
         manager.wait_for_instances([instance_id1, instance_id2], True)
->>>>>>> 1f932cee
         ip1 = manager.get_public_ip(instance_id1)
         ip2 = manager.get_public_ip(instance_id2)
 
@@ -53,18 +47,10 @@
         ]
 
         scp_command_2 = [
-<<<<<<< HEAD
-            'scp', '-i', 'tp2.pem',
-            '-o', 'StrictHostKeyChecking=no',
-            '-o', 'UserKnownHostsFile=/dev/null',
-            'friendList.txt',
-            f'ec2-user@{ip1}:/home/ec2-user/'
-=======
             'scp', '-i', SSH_KEY_FILE,
             *SSH_OPTIONS,
             FRIEND_LIST_FILE,
             f'{EC2_USER}@{ip1}:{EC2_HOME_DIR}/'
->>>>>>> 1f932cee
         ]
         print(scp_command)
         print(ssh_command)
